networks:
  mainnet:
    chainID: 1
    nodeURL: https://main-rpc.linkpool.io/
    tokenListType: URL
    nativeCurrencySymbol: ETH
    tokenListSource: >-
      https://wispy-bird-88a7.uniswap.workers.dev/?url=http://tokens.1inch.eth.link
    gasPriceRefreshInterval: 60
  ropsten:
    chainID: 3
    nodeURL: https://ropsten.infura.io/v3/
    tokenListType: FILE
    tokenListSource: src/chains/ethereum/erc20_tokens_ropsten.json  
    nativeCurrencySymbol: ETH
    gasPriceRefreshInterval: 60
<<<<<<< HEAD
nodeAPIKey: ''
gasLimitTransaction: 3000000
=======
  optimism:
    chainID: 10
    nodeURL: https://optimism-mainnet.infura.io/v3/
    tokenListType: URL
    tokenListSource: >-
      https://raw.githubusercontent.com/ethereum-optimism/ethereum-optimism.github.io/master/optimism.tokenlist.json
    nativeCurrencySymbol: ETH
    gasPriceRefreshInterval: 60
  kovan:
    chainID: 42
    nodeURL: https://kovan.infura.io/v3/
    tokenListType: FILE
    tokenListSource: src/chains/ethereum/erc20_tokens_kovan.json
    nativeCurrencySymbol: ETH
    gasPriceRefreshInterval: 60
gasLimit: 3000000
>>>>>>> 3e598b2e
manualGasPrice: 110<|MERGE_RESOLUTION|>--- conflicted
+++ resolved
@@ -14,10 +14,6 @@
     tokenListSource: src/chains/ethereum/erc20_tokens_ropsten.json  
     nativeCurrencySymbol: ETH
     gasPriceRefreshInterval: 60
-<<<<<<< HEAD
-nodeAPIKey: ''
-gasLimitTransaction: 3000000
-=======
   optimism:
     chainID: 10
     nodeURL: https://optimism-mainnet.infura.io/v3/
@@ -33,6 +29,6 @@
     tokenListSource: src/chains/ethereum/erc20_tokens_kovan.json
     nativeCurrencySymbol: ETH
     gasPriceRefreshInterval: 60
-gasLimit: 3000000
->>>>>>> 3e598b2e
+
+gasLimitTransaction: 3000000
 manualGasPrice: 110