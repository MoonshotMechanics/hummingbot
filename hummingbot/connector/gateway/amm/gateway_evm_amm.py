import asyncio
import copy
import itertools as it
import logging
import re
import time
from decimal import Decimal
from typing import TYPE_CHECKING, Any, Dict, List, Optional, Set, Union, cast

from async_timeout import timeout

from hummingbot.client.settings import GatewayConnectionSetting
from hummingbot.connector.client_order_tracker import ClientOrderTracker
from hummingbot.connector.connector_base import ConnectorBase
from hummingbot.connector.gateway.amm.evm_in_flight_order import EVMInFlightOrder
from hummingbot.connector.gateway.gateway_price_shim import GatewayPriceShim
from hummingbot.core.data_type.cancellation_result import CancellationResult
from hummingbot.core.data_type.in_flight_order import OrderState, OrderUpdate, TradeUpdate
from hummingbot.core.data_type.limit_order import LimitOrder
from hummingbot.core.data_type.trade_fee import AddedToCostTradeFee, TokenAmount, TradeFeeBase
from hummingbot.core.event.events import (
    OrderType,
    TokenApprovalCancelledEvent,
    TokenApprovalEvent,
    TokenApprovalFailureEvent,
    TokenApprovalSuccessEvent,
    TradeType,
)
from hummingbot.core.gateway import check_transaction_exceptions
from hummingbot.core.gateway.gateway_http_client import GatewayHttpClient
from hummingbot.core.network_iterator import NetworkStatus
from hummingbot.core.utils import async_ttl_cache
from hummingbot.core.utils.async_utils import safe_ensure_future, safe_gather
from hummingbot.core.utils.tracking_nonce import get_tracking_nonce
from hummingbot.logger import HummingbotLogger

if TYPE_CHECKING:
    from hummingbot.client.config.config_helpers import ClientConfigAdapter

s_logger = None
s_decimal_0 = Decimal("0")
s_decimal_NaN = Decimal("nan")


class GatewayEVMAMM(ConnectorBase):
    """
    Defines basic functions common to connectors that interact with Gateway.
    """

    API_CALL_TIMEOUT = 10.0
    POLL_INTERVAL = 1.0
    UPDATE_BALANCE_INTERVAL = 30.0
    APPROVAL_ORDER_ID_PATTERN = re.compile(r"approve-(\w+)-(\w+)")

    _connector_name: str
    _name: str
    _chain: str
    _network: str
    _trading_pairs: List[str]
    _tokens: Set[str]
    _wallet_address: str
    _trading_required: bool
    _ev_loop: asyncio.AbstractEventLoop
    _last_poll_timestamp: float
    _last_balance_poll_timestamp: float
    _last_est_gas_cost_reported: float
    _allowances: Dict[str, Decimal]
    _chain_info: Dict[str, Any]
    _status_polling_task: Optional[asyncio.Task]
    _get_chain_info_task: Optional[asyncio.Task]
    _auto_approve_task: Optional[asyncio.Task]
    _poll_notifier: Optional[asyncio.Event]
    _native_currency: str
    _amount_quantum_dict: Dict[str, Decimal]

    def __init__(self,
                 client_config_map: "ClientConfigAdapter",
                 connector_name: str,
                 chain: str,
                 network: str,
                 wallet_address: str,
                 trading_pairs: List[str] = [],
                 additional_spenders: List[str] = [],  # not implemented
                 trading_required: bool = True
                 ):
        """
        :param connector_name: name of connector on gateway
        :param chain: refers to a block chain, e.g. ethereum or avalanche
        :param network: refers to a network of a particular blockchain e.g. mainnet or kovan
        :param wallet_address: the address of the eth wallet which has been added on gateway
        :param trading_pairs: a list of trading pairs
        :param trading_required: Whether actual trading is needed. Useful for some functionalities or commands like the balance command
        """
        self._connector_name = connector_name
        self._name = "_".join([connector_name, chain, network])
        super().__init__(client_config_map)
        self._chain = chain
        self._network = network
        self._trading_pairs = trading_pairs
        self._tokens = set()
        [self._tokens.update(set(trading_pair.split("-"))) for trading_pair in trading_pairs]
        self._wallet_address = wallet_address
        self._trading_required = trading_required
        self._ev_loop = asyncio.get_event_loop()
        self._last_poll_timestamp = 0.0
        self._last_balance_poll_timestamp = time.time()
        self._last_est_gas_cost_reported = 0
        self._allowances = {}
        self._chain_info = {}
        self._status_polling_task = None
        self._get_chain_info_task = None
        self._auto_approve_task = None
        self._get_gas_estimate_task = None
        self._poll_notifier = None
        self._native_currency = None
        self._network_transaction_fee: Optional[TokenAmount] = None
        self._order_tracker: ClientOrderTracker = ClientOrderTracker(connector=self, lost_order_count_limit=10)
        self._amount_quantum_dict = {}
        safe_ensure_future(self.load_token_data())

    @classmethod
    def logger(cls) -> HummingbotLogger:
        global s_logger
        if s_logger is None:
            s_logger = logging.getLogger(cls.__name__)
        return cast(HummingbotLogger, s_logger)

    @property
    def connector_name(self):
        """
        This returns the name of connector/protocol to be connected to on Gateway.
        """
        return self._connector_name

    @property
    def chain(self):
        return self._chain

    @property
    def network(self):
        return self._network

    @property
    def name(self):
        return self._name

    @property
    def address(self):
        return self._wallet_address

    @staticmethod
    async def all_trading_pairs(chain: str, network: str) -> List[str]:
        """
        Calls the tokens endpoint on Gateway.
        """
        try:
            tokens = await GatewayHttpClient.get_instance().get_tokens(chain, network)
            token_symbols = [t["symbol"] for t in tokens["tokens"]]
            trading_pairs = []
            for base, quote in it.permutations(token_symbols, 2):
                trading_pairs.append(f"{base}-{quote}")
            return trading_pairs
        except Exception:
            return []

    @property
    def approval_orders(self) -> List[EVMInFlightOrder]:
        return [
            approval_order
            for approval_order in self._order_tracker.active_orders.values()
            if approval_order.is_approval_request
        ]

    @property
    def amm_orders(self) -> List[EVMInFlightOrder]:
        return [
            in_flight_order
            for in_flight_order in self._order_tracker.active_orders.values()
            if in_flight_order.is_open
        ]

    @property
    def canceling_orders(self) -> List[EVMInFlightOrder]:
        return [
            cancel_order
            for cancel_order in self.amm_orders
            if cancel_order.is_pending_cancel_confirmation
        ]

    @property
    def limit_orders(self) -> List[LimitOrder]:
        return [
            in_flight_order.to_limit_order()
            for in_flight_order in self.amm_orders
        ]

    @property
    def network_transaction_fee(self) -> TokenAmount:
        """
        The most recently known transaction fee (i.e. gas fees) required for making trades.
        """
        return self._network_transaction_fee

    @network_transaction_fee.setter
    def network_transaction_fee(self, new_fee: TokenAmount):
        self._network_transaction_fee = new_fee

    @property
    def in_flight_orders(self) -> Dict[str, EVMInFlightOrder]:
        return self._order_tracker.active_orders

    @property
    def tracking_states(self) -> Dict[str, Any]:
        """
        Returns a dictionary associating current active orders client id to their JSON representation
        """
        return {
            key: value.to_json()
            for key, value in self.in_flight_orders.items()
        }

    def restore_tracking_states(self, saved_states: Dict[str, Any]):
        """
        Restore in-flight orders from saved tracking states, this is st the connector can pick up on where it left off
        when it disconnects.
        :param saved_states: The saved tracking_states.
        """
        self._order_tracker.restore_tracking_states(tracking_states=saved_states)

    def create_approval_order_id(self, token_symbol: str) -> str:
        return f"approve-{self.connector_name}-{token_symbol}"

    def get_token_symbol_from_approval_order_id(self, approval_order_id: str) -> Optional[str]:
        match = self.APPROVAL_ORDER_ID_PATTERN.search(approval_order_id)
        if match:
            return match.group(2)
        return None

    @staticmethod
    def create_market_order_id(side: TradeType, trading_pair: str) -> str:
        return f"{side.name.lower()}-{trading_pair}-{get_tracking_nonce()}"

    def is_pending_approval(self, token: str) -> bool:
        for order in self.approval_orders:
            if token in order.client_order_id:
                return order.is_pending_approval
        return False

    async def load_token_data(self):
        tokens = await GatewayHttpClient.get_instance().get_tokens(self.chain, self.network)
        for t in tokens.get("tokens", []):
            self._amount_quantum_dict[t["symbol"]] = Decimal(str(10 ** -t["decimals"]))

    async def get_chain_info(self):
        """
        Calls the base endpoint of the connector on Gateway to know basic info about chain being used.
        """
        try:
            self._chain_info = await self._get_gateway_instance().get_network_status(
                chain=self.chain, network=self.network
            )
            if type(self._chain_info) != list:
                self._native_currency = self._chain_info.get("nativeCurrency", "ETH")
        except asyncio.CancelledError:
            raise
        except Exception as e:
            self.logger().network(
                "Error fetching chain info",
                exc_info=True,
                app_warning_msg=str(e)
            )

    async def get_gas_estimate(self):
        """
        Gets the gas estimates for the connector.
        """
        try:
            response: Dict[Any] = await self._get_gateway_instance().amm_estimate_gas(
                chain=self.chain, network=self.network, connector=self.connector_name
            )
            self.network_transaction_fee = TokenAmount(
                response.get("gasPriceToken"), Decimal(response.get("gasCost"))
            )
        except asyncio.CancelledError:
            raise
        except Exception as e:
            self.logger().network(
                f"Error getting gas price estimates for {self.connector_name} on {self.network}.",
                exc_info=True,
                app_warning_msg=str(e)
            )

    async def auto_approve(self):
        """
        Automatically approves trading pair tokens for contract(s).
        It first checks if there are any already approved amount (allowance)
        """
        await self.update_allowances()
        for token, amount in self._allowances.items():
            if amount <= s_decimal_0 and not self.is_pending_approval(token):
                await self.approve_token(token)

    async def approve_token(self, token_symbol: str, **request_args) -> Optional[EVMInFlightOrder]:
        """
        Approves contract as a spender for a token.
        :param token_symbol: token to approve.
        """
        approval_id: str = self.create_approval_order_id(token_symbol)

        self.logger().info(f"Innitiating approval for {token_symbol}.")

        self.start_tracking_order(order_id=approval_id,
                                  trading_pair=token_symbol,
                                  is_approval=True)
        try:
            resp: Dict[str, Any] = await self._get_gateway_instance().approve_token(
                self.chain,
                self.network,
                self.address,
                token_symbol,
                self.connector_name,
                **request_args
            )

            transaction_hash: Optional[str] = resp.get("approval", {}).get("hash")
            nonce: Optional[int] = resp.get("nonce")
            if transaction_hash is not None and nonce is not None:
                tracked_order = self._order_tracker.fetch_order(client_order_id=approval_id)
                tracked_order.update_exchange_order_id(transaction_hash)
                tracked_order.nonce = nonce
                self.logger().info(
                    f"Maximum {token_symbol} approval for {self.connector_name} contract sent, hash: {transaction_hash}."
                )
                return tracked_order
            else:
                self.stop_tracking_order(approval_id)
                self.logger().info(f"Approval for {token_symbol} on {self.connector_name} failed.")
                return None
        except Exception:
            self.stop_tracking_order(approval_id)
            self.logger().error(
                f"Error submitting approval order for {token_symbol} on {self.connector_name}-{self.network}.",
                exc_info=True
            )
            return None

    async def update_allowances(self):
        self._allowances = await self.get_allowances()

    async def get_allowances(self) -> Dict[str, Decimal]:
        """
        Retrieves allowances for token in trading_pairs
        :return: A dictionary of token and its allowance.
        """
        ret_val = {}
        resp: Dict[str, Any] = await self._get_gateway_instance().get_allowances(
            self.chain, self.network, self.address, list(self._tokens), self.connector_name
        )
        for token, amount in resp["approvals"].items():
            ret_val[token] = Decimal(str(amount))
        return ret_val

    @async_ttl_cache(ttl=5, maxsize=10)
    async def get_quote_price(
            self,
            trading_pair: str,
            is_buy: bool,
            amount: Decimal,
            ignore_shim: bool = False
    ) -> Optional[Decimal]:
        """
        Retrieves a quote price.

        :param trading_pair: The market trading pair
        :param is_buy: True for an intention to buy, False for an intention to sell
        :param amount: The amount required (in base token unit)
        :param ignore_shim: Ignore the price shim, and return the real price on the network
        :return: The quote price.
        """

        base, quote = trading_pair.split("-")
        side: TradeType = TradeType.BUY if is_buy else TradeType.SELL

        # Get the price from gateway price shim for integration tests.
        if not ignore_shim:
            test_price: Optional[Decimal] = await GatewayPriceShim.get_instance().get_connector_price(
                self.connector_name,
                self.chain,
                self.network,
                trading_pair,
                is_buy,
                amount
            )
            if test_price is not None:
                # Grab the gas price for test net.
                try:
                    resp: Dict[str, Any] = await self._get_gateway_instance().get_price(
                        self.chain, self.network, self.connector_name, base, quote, amount, side
                    )
                    gas_price_token: str = resp["gasPriceToken"]
                    gas_cost: Decimal = Decimal(resp["gasCost"])
                    self.network_transaction_fee = TokenAmount(gas_price_token, gas_cost)
                except asyncio.CancelledError:
                    raise
                except Exception:
                    pass
                return test_price

        # Pull the price from gateway.
        try:
            resp: Dict[str, Any] = await self._get_gateway_instance().get_price(
                self.chain, self.network, self.connector_name, base, quote, amount, side
            )
            required_items = ["price", "gasLimit", "gasPrice", "gasCost", "gasPriceToken"]
            if any(item not in resp.keys() for item in required_items):
                if "info" in resp.keys():
                    self.logger().info(f"Unable to get price. {resp['info']}")
                else:
                    self.logger().info(f"Missing data from price result. Incomplete return result for ({resp.keys()})")
            else:
                gas_limit: int = int(resp["gasLimit"])
                gas_price_token: str = resp["gasPriceToken"]
                gas_cost: Decimal = Decimal(resp["gasCost"])
                price: Decimal = Decimal(resp["price"])
                self.network_transaction_fee = TokenAmount(gas_price_token, gas_cost)
                exceptions: List[str] = check_transaction_exceptions(
                    allowances=self._allowances,
                    balances=self._account_balances,
                    base_asset=base,
                    quote_asset=quote,
                    amount=amount,
                    side=side,
                    gas_limit=gas_limit,
                    gas_cost=gas_cost,
                    gas_asset=gas_price_token,
                    swaps_count=len(resp.get("swaps", []))
                )
                for index in range(len(exceptions)):
                    self.logger().warning(
                        f"Warning! [{index + 1}/{len(exceptions)}] {side} order - {exceptions[index]}"
                    )

                if price is not None and len(exceptions) == 0:
                    return Decimal(str(price))

            # Didn't pass all the checks - no price available.
            return None
        except asyncio.CancelledError:
            raise
        except Exception as e:
            self.logger().network(
                f"Error getting quote price for {trading_pair} {side} order for {amount} amount.",
                exc_info=True,
                app_warning_msg=str(e)
            )

    async def get_order_price(
            self,
            trading_pair: str,
            is_buy: bool,
            amount: Decimal,
            ignore_shim: bool = False
    ) -> Decimal:

        """
        This is simply the quote price
        """
        return await self.get_quote_price(trading_pair, is_buy, amount, ignore_shim=ignore_shim)

    def buy(self, trading_pair: str, amount: Decimal, order_type: OrderType, price: Decimal, **kwargs) -> str:
        """
        Buys an amount of base token for a given price (or cheaper).
        :param trading_pair: The market trading pair
        :param amount: The order amount (in base token unit)
        :param order_type: Any order type is fine, not needed for this.
        :param price: The maximum price for the order.
        :return: A newly created order id (internal).
        """
        return self.place_order(True, trading_pair, amount, price)

    def sell(self, trading_pair: str, amount: Decimal, order_type: OrderType, price: Decimal, **kwargs) -> str:
        """
        Sells an amount of base token for a given price (or at a higher price).
        :param trading_pair: The market trading pair
        :param amount: The order amount (in base token unit)
        :param order_type: Any order type is fine, not needed for this.
        :param price: The minimum price for the order.
        :return: A newly created order id (internal).
        """
        return self.place_order(False, trading_pair, amount, price)

    def place_order(self, is_buy: bool, trading_pair: str, amount: Decimal, price: Decimal, **request_args) -> str:
        """
        Places an order.
        :param is_buy: True for buy order
        :param trading_pair: The market trading pair
        :param amount: The order amount (in base token unit)
        :param price: The minimum price for the order.
        :return: A newly created order id (internal).
        """
        side: TradeType = TradeType.BUY if is_buy else TradeType.SELL
        order_id: str = self.create_market_order_id(side, trading_pair)
        safe_ensure_future(self._create_order(side, order_id, trading_pair, amount, price, **request_args))
        return order_id

    async def _create_order(
            self,
            trade_type: TradeType,
            order_id: str,
            trading_pair: str,
            amount: Decimal,
            price: Decimal,
            **request_args
    ):
        """
        Calls buy or sell API end point to place an order, starts tracking the order and triggers relevant order events.
        :param trade_type: BUY or SELL
        :param order_id: Internal order id (also called client_order_id)
        :param trading_pair: The market to place order
        :param amount: The order amount (in base token value)
        :param price: The order price
        """

        amount = self.quantize_order_amount(trading_pair, amount)
        price = self.quantize_order_price(trading_pair, price)
        base, quote = trading_pair.split("-")
        self.start_tracking_order(order_id=order_id,
                                  trading_pair=trading_pair,
                                  trade_type=trade_type,
                                  price=price,
                                  amount=amount)
        try:
            order_result: Dict[str, Any] = await self._get_gateway_instance().amm_trade(
                self.chain,
                self.network,
                self.connector_name,
                self.address,
                base,
                quote,
                trade_type,
                amount,
                price,
                **request_args
            )
            transaction_hash: Optional[str] = order_result.get("txHash")
            if transaction_hash is not None:
                gas_cost: Decimal = Decimal(order_result.get("gasCost"))
                gas_price_token: str = order_result.get("gasPriceToken")
                self.network_transaction_fee = TokenAmount(gas_price_token, gas_cost)

                order_update: OrderUpdate = OrderUpdate(
                    client_order_id=order_id,
                    exchange_order_id=transaction_hash,
                    trading_pair=trading_pair,
                    update_timestamp=self.current_timestamp,
                    new_state=OrderState.OPEN,  # Assume that the transaction has been successfully mined.
                    misc_updates={
                        "nonce": order_result.get("nonce"),
                        "gas_price": Decimal(order_result.get("gasPrice")),
                        "gas_limit": int(order_result.get("gasLimit")),
                        "gas_cost": Decimal(order_result.get("gasCost")),
                        "gas_price_token": order_result.get("gasPriceToken"),
                        "fee_asset": self._native_currency
                    }
                )
                self._order_tracker.process_order_update(order_update)
            else:
                raise ValueError

        except asyncio.CancelledError:
            raise
        except Exception:
            self.logger().error(
                f"Error submitting {trade_type.name} swap order to {self.connector_name} on {self.network} for "
                f"{amount} {trading_pair} "
                f"{price}.",
                exc_info=True
            )
            order_update: OrderUpdate = OrderUpdate(
                client_order_id=order_id,
                trading_pair=trading_pair,
                update_timestamp=self.current_timestamp,
                new_state=OrderState.FAILED
            )
            self._order_tracker.process_order_update(order_update)

    def start_tracking_order(self,
                             order_id: str,
                             exchange_order_id: Optional[str] = None,
                             trading_pair: str = "",
                             trade_type: TradeType = TradeType.BUY,
                             price: Decimal = s_decimal_0,
                             amount: Decimal = s_decimal_0,
                             gas_price: Decimal = s_decimal_0,
                             is_approval: bool = False):
        """
        Starts tracking an order by simply adding it into _in_flight_orders dictionary in ClientOrderTracker.
        """
        self._order_tracker.start_tracking_order(
            EVMInFlightOrder(
                client_order_id=order_id,
                exchange_order_id=exchange_order_id,
                trading_pair=trading_pair,
                order_type=OrderType.LIMIT,
                trade_type=trade_type,
                price=price,
                amount=amount,
                gas_price=gas_price,
                creation_timestamp=self.current_timestamp,
                initial_state=OrderState.PENDING_APPROVAL if is_approval else OrderState.PENDING_CREATE
            )
        )

    def stop_tracking_order(self, order_id: str):
        """
        Stops tracking an order by simply removing it from _in_flight_orders dictionary in ClientOrderTracker.
        """
        self._order_tracker.stop_tracking_order(client_order_id=order_id)

    async def update_token_approval_status(self, tracked_approvals: List[EVMInFlightOrder]):
        """
        Calls REST API to get status update for each in-flight token approval transaction.
        """
        if len(tracked_approvals) < 1:
            return
        tx_hash_list: List[str] = await safe_gather(*[
            tracked_approval.get_exchange_order_id() for tracked_approval in tracked_approvals
        ])
        transaction_states: List[Union[Dict[str, Any], Exception]] = await safe_gather(*[
            self._get_gateway_instance().get_transaction_status(
                self.chain,
                self.network,
                tx_hash
            )
            for tx_hash in tx_hash_list
        ], return_exceptions=True)
        for tracked_approval, transaction_status in zip(tracked_approvals, transaction_states):
            token_symbol: str = self.get_token_symbol_from_approval_order_id(tracked_approval.client_order_id)
            if isinstance(transaction_status, Exception):
                self.logger().error(f"Error while trying to approve token {token_symbol} for {self.connector_name}: "
                                    f"{transaction_status}")
                continue
            if "txHash" not in transaction_status:
                self.logger().error(f"Error while trying to approve token {token_symbol} for {self.connector_name}: "
                                    "txHash key not found in transaction status.")
                continue
            if transaction_status["txStatus"] == 1:
                if transaction_status["txReceipt"]["status"] == 1:
                    self.logger().info(f"Token approval for {tracked_approval.client_order_id} on {self.connector_name} "
                                       f"successful.")
                    tracked_approval.current_state = OrderState.APPROVED
                    self.trigger_event(
                        TokenApprovalEvent.ApprovalSuccessful,
                        TokenApprovalSuccessEvent(
                            self.current_timestamp,
                            self.connector_name,
                            token_symbol
                        )
                    )
                    safe_ensure_future(self.update_allowances())
                else:
                    self.logger().warning(
                        f"Token approval for {tracked_approval.client_order_id} on {self.connector_name} failed."
                    )
                    tracked_approval.current_state = OrderState.FAILED
                    self.trigger_event(
                        TokenApprovalEvent.ApprovalFailed,
                        TokenApprovalFailureEvent(
                            self.current_timestamp,
                            self.connector_name,
                            token_symbol
                        )
                    )
                self.stop_tracking_order(tracked_approval.client_order_id)

    async def update_canceling_transactions(self, canceled_tracked_orders: List[EVMInFlightOrder]):
        """
        Update tracked orders that have a cancel_tx_hash.
        :param canceled_tracked_orders: Canceled tracked_orders (cancel_tx_has is not None).
        """
        if len(canceled_tracked_orders) < 1:
            return

        self.logger().debug(
            "Polling for order status updates of %d canceled orders.",
            len(canceled_tracked_orders)
        )
        update_results: List[Union[Dict[str, Any], Exception]] = await safe_gather(*[
            self._get_gateway_instance().get_transaction_status(
                self.chain,
                self.network,
                tx_hash
            )
            for tx_hash in [t.cancel_tx_hash for t in canceled_tracked_orders]
        ], return_exceptions=True)
        for tracked_order, update_result in zip(canceled_tracked_orders, update_results):
            if isinstance(update_result, Exception):
                raise update_result
            if "txHash" not in update_result:
                self.logger().error(f"No txHash field for transaction status of {tracked_order.client_order_id}: "
                                    f"{update_result}.")
                continue
            if update_result["txStatus"] == 1:
                if update_result["txReceipt"]["status"] == 1:
                    if tracked_order.current_state == OrderState.PENDING_CANCEL:
                        if not tracked_order.is_approval_request:
                            order_update: OrderUpdate = OrderUpdate(
                                trading_pair=tracked_order.trading_pair,
                                client_order_id=tracked_order.client_order_id,
                                update_timestamp=self.current_timestamp,
                                new_state=OrderState.CANCELED
                            )
                            self._order_tracker.process_order_update(order_update)

                        elif tracked_order.is_approval_request:
                            order_update: OrderUpdate = OrderUpdate(
                                trading_pair=tracked_order.trading_pair,
                                client_order_id=tracked_order.client_order_id,
                                update_timestamp=self.current_timestamp,
                                new_state=OrderState.CANCELED
                            )
                            token_symbol: str = self.get_token_symbol_from_approval_order_id(
                                tracked_order.client_order_id
                            )
                            self.trigger_event(
                                TokenApprovalEvent.ApprovalCancelled,
                                TokenApprovalCancelledEvent(
                                    self.current_timestamp,
                                    self.connector_name,
                                    token_symbol
                                )
                            )
                            self.logger().info(f"Token approval for {tracked_order.client_order_id} on "
                                               f"{self.connector_name} has been canceled.")
                            self.stop_tracking_order(tracked_order.client_order_id)

    async def update_order_status(self, tracked_orders: List[EVMInFlightOrder]):
        """
        Calls REST API to get status update for each in-flight amm orders.
        """
        if len(tracked_orders) < 1:
            return

        # split canceled and non-canceled orders
        tx_hash_list: List[str] = await safe_gather(
            *[tracked_order.get_exchange_order_id() for tracked_order in tracked_orders]
        )
        self.logger().debug(
            "Polling for order status updates of %d orders.",
            len(tracked_orders)
        )
        update_results: List[Union[Dict[str, Any], Exception]] = await safe_gather(*[
            self._get_gateway_instance().get_transaction_status(
                self.chain,
                self.network,
                tx_hash
            )
            for tx_hash in tx_hash_list
        ], return_exceptions=True)
        for tracked_order, tx_details in zip(tracked_orders, update_results):
            if isinstance(tx_details, Exception):
                self.logger().error(f"An error occurred fetching transaction status of {tracked_order.client_order_id}")
                continue
            if "txHash" not in tx_details:
                self.logger().error(f"No txHash field for transaction status of {tracked_order.client_order_id}: "
                                    f"{tx_details}.")
                continue
            tx_status: int = tx_details["txStatus"]
            tx_receipt: Optional[Dict[str, Any]] = tx_details["txReceipt"]
            if tx_status == 1 and (tx_receipt is not None and tx_receipt.get("status") == 1):
                gas_used: int = tx_receipt["gasUsed"]
                gas_price: Decimal = tracked_order.gas_price
                fee: Decimal = Decimal(str(gas_used)) * Decimal(str(gas_price)) / Decimal(str(1e9))

                trade_fee: TradeFeeBase = AddedToCostTradeFee(
                    flat_fees=[TokenAmount(tracked_order.fee_asset, Decimal(str(fee)))]
                )
                trade_update: TradeUpdate = TradeUpdate(
                    trade_id=tracked_order.exchange_order_id,
                    client_order_id=tracked_order.client_order_id,
                    exchange_order_id=tracked_order.exchange_order_id,
                    trading_pair=tracked_order.trading_pair,
                    fill_timestamp=self.current_timestamp,
                    fill_price=tracked_order.price,
                    fill_base_amount=tracked_order.amount,
                    fill_quote_amount=tracked_order.amount * tracked_order.price,
                    fee=trade_fee
                )

                self._order_tracker.process_trade_update(trade_update)

                order_update: OrderUpdate = OrderUpdate(
                    client_order_id=tracked_order.client_order_id,
                    trading_pair=tracked_order.trading_pair,
                    update_timestamp=self.current_timestamp,
                    new_state=OrderState.FILLED,
                )
                self._order_tracker.process_order_update(order_update)
            elif tx_status in [0, 2, 3]:
                # 0: in the mempool but we dont have data to guess its status
                # 2: in the mempool and likely to succeed
                # 3: in the mempool and likely to fail
                pass

            elif tx_status == -1 or (tx_receipt is not None and tx_receipt.get("status") == 0):
                self.logger().network(
                    f"Error fetching transaction status for the order {tracked_order.client_order_id}: {tx_details}.",
                    app_warning_msg=f"Failed to fetch transaction status for the order {tracked_order.client_order_id}."
                )
                await self._order_tracker.process_order_not_found(tracked_order.client_order_id)

    def get_taker_order_type(self):
        return OrderType.LIMIT

    def get_order_price_quantum(self, trading_pair: str, price: Decimal) -> Decimal:
        return Decimal("1e-15")

    def get_order_size_quantum(self, trading_pair: str, order_size: Decimal) -> Decimal:
        base, quote = trading_pair.split("-")
        return max(self._amount_quantum_dict[base], self._amount_quantum_dict[quote])

    @property
    def ready(self):
        return all(self.status_dict.values())

    def has_allowances(self) -> bool:
        """
        Checks if all tokens have allowance (an amount approved)
        """
        allowances_available = all(amount > s_decimal_0 for amount in self._allowances.values())
        if not allowances_available and self._auto_approve_task is not None and self._auto_approve_task.done():
            # we need to attempt approval
            self._auto_approve_task = safe_ensure_future(self.auto_approve())
        return ((len(self._allowances.values()) == len(self._tokens)) and
                (allowances_available))

    @property
    def status_dict(self) -> Dict[str, bool]:
        return {
            "account_balance": len(self._account_balances) > 0 if self._trading_required else True,
            "allowances": self.has_allowances() if self._trading_required else True,
            "native_currency": self._native_currency is not None,
            "network_transaction_fee": self.network_transaction_fee is not None if self._trading_required else True,
        }

    async def start_network(self):
        if self._trading_required:
            self._status_polling_task = safe_ensure_future(self._status_polling_loop())
            self._auto_approve_task = safe_ensure_future(self.auto_approve())
            self._get_gas_estimate_task = safe_ensure_future(self.get_gas_estimate())
        self._get_chain_info_task = safe_ensure_future(self.get_chain_info())

    async def stop_network(self):
        if self._status_polling_task is not None:
            self._status_polling_task.cancel()
            self._status_polling_task = None
        if self._auto_approve_task is not None:
            self._auto_approve_task.cancel()
            self._auto_approve_task = None
        if self._get_chain_info_task is not None:
            self._get_chain_info_task.cancel()
            self._get_chain_info_task = None
        if self._get_gas_estimate_task is not None:
            self._get_gas_estimate_task.cancel()
            self._get_chain_info_task = None

    async def check_network(self) -> NetworkStatus:
        try:
            if await self._get_gateway_instance().ping_gateway():
                return NetworkStatus.CONNECTED
        except asyncio.CancelledError:
            raise
        except Exception:
            return NetworkStatus.NOT_CONNECTED
        return NetworkStatus.NOT_CONNECTED

    def tick(self, timestamp: float):
        """
        Is called automatically by the clock for each clock's tick (1 second by default).
        It checks if status polling task is due for execution.
        """
        if time.time() - self._last_poll_timestamp > self.POLL_INTERVAL:
            if self._poll_notifier is not None and not self._poll_notifier.is_set():
                self._poll_notifier.set()

    async def _update_nonce(self, new_nonce: Optional[int] = None):
        """
        Call the gateway API to get the current nonce for self.address
        """
        if not new_nonce:
            resp_json: Dict[str, Any] = await self._get_gateway_instance().get_evm_nonce(self.chain, self.network, self.address)
            new_nonce: int = resp_json.get("nonce")

        self._nonce = new_nonce

    async def _status_polling_loop(self):
        await self.update_balances(on_interval=False)
        while True:
            try:
                self._poll_notifier = asyncio.Event()
                await self._poll_notifier.wait()
                await safe_gather(
                    self.update_balances(on_interval=True),
                    self.update_canceling_transactions(self.canceling_orders),
                    self.update_token_approval_status(self.approval_orders),
                    self.update_order_status(self.amm_orders)
                )
                self._last_poll_timestamp = self.current_timestamp
            except asyncio.CancelledError:
                raise
            except Exception as e:
                self.logger().error(str(e), exc_info=True)

    async def update_balances(self, on_interval: bool = False):
        """
        Calls Eth API to update total and available balances.
        """
        if self._native_currency is None:
            await self.get_chain_info()
        connector_tokens = GatewayConnectionSetting.get_connector_spec_from_market_name(self._name).get("tokens", "").split(",")
        last_tick = self._last_balance_poll_timestamp
        current_tick = self.current_timestamp
        if not on_interval or (current_tick - last_tick) > self.UPDATE_BALANCE_INTERVAL:
            self._last_balance_poll_timestamp = current_tick
            local_asset_names = set(self._account_balances.keys())
            remote_asset_names = set()
            token_list = list(self._tokens) + [self._native_currency]
            resp_json: Dict[str, Any] = await self._get_gateway_instance().get_balances(
<<<<<<< HEAD
                chain=self.chain,
                network=self.network,
                address=self.address,
                token_symbols=token_list
=======
                self.chain, self.network, self.address, list(self._tokens) + [self._native_currency] + connector_tokens
>>>>>>> f30ea982
            )
            for token, bal in resp_json["balances"].items():
                self._account_available_balances[token] = Decimal(str(bal))
                self._account_balances[token] = Decimal(str(bal))
                remote_asset_names.add(token)
            asset_names_to_remove = local_asset_names.difference(remote_asset_names)
            for asset_name in asset_names_to_remove:
                del self._account_available_balances[asset_name]
                del self._account_balances[asset_name]
            self._in_flight_orders_snapshot = {k: copy.copy(v) for k, v in self._order_tracker.all_orders.items()}
            self._in_flight_orders_snapshot_timestamp = self.current_timestamp

    async def _update_balances(self):
        """
        This is called by UserBalances.
        """
        await self.update_balances()

    async def cancel_all(self, timeout_seconds: float) -> List[CancellationResult]:
        """
        This is intentionally left blank, because cancellation is expensive on blockchains. It's not worth it for
        Hummingbot to force cancel all orders whenever Hummingbot quits.
        """
        return []

    async def _execute_cancel(self, order_id: str, cancel_age: int) -> Optional[str]:
        """
        Cancel an existing order if the age of the order is greater than its cancel_age,
        and if the order is not done or already in the cancelling state.
        """
        try:
            tracked_order: EVMInFlightOrder = self._order_tracker.fetch_order(client_order_id=order_id)
            if tracked_order is None:
                self.logger().error(f"The order {order_id} is not being tracked.")
                raise ValueError(f"The order {order_id} is not being tracked.")

            if (self.current_timestamp - tracked_order.creation_timestamp) < cancel_age:
                return None

            if tracked_order.is_done:
                return None

            if tracked_order.is_pending_cancel_confirmation:
                return order_id

            self.logger().info(f"The blockchain transaction for {order_id} with nonce {tracked_order.nonce} has "
                               f"expired. Canceling the order...")
            resp: Dict[str, Any] = await self._get_gateway_instance().cancel_evm_transaction(
                self.chain,
                self.network,
                self.address,
                tracked_order.nonce
            )

            tx_hash: Optional[str] = resp.get("txHash")
            if tx_hash is not None:
                tracked_order.cancel_tx_hash = tx_hash
            else:
                raise EnvironmentError(f"Missing txHash from cancel_evm_transaction() response: {resp}.")

            order_update: OrderUpdate = OrderUpdate(
                client_order_id=order_id,
                trading_pair=tracked_order.trading_pair,
                update_timestamp=self.current_timestamp,
                new_state=OrderState.PENDING_CANCEL
            )
            self._order_tracker.process_order_update(order_update)

            return order_id
        except asyncio.CancelledError:
            raise
        except Exception as err:
            self.logger().error(
                f"Failed to cancel order {order_id}: {str(err)}.",
                exc_info=True
            )

    async def cancel_outdated_orders(self, cancel_age: int) -> List[CancellationResult]:
        """
        Iterate through all known orders and cancel them if their age is greater than cancel_age.
        """
        incomplete_orders: List[EVMInFlightOrder] = []

        # Incomplete Approval Requests
        incomplete_orders.extend([
            o for o in self.approval_orders
            if o.is_pending_approval
        ])
        # Incomplete Active Orders
        incomplete_orders.extend([
            o for o in self.amm_orders
            if not o.is_done
        ])

        if len(incomplete_orders) < 1:
            return []

        timeout_seconds: float = 30.0
        canceling_id_set: Set[str] = set([o.client_order_id for o in incomplete_orders])
        sent_cancellations: List[CancellationResult] = []

        try:
            async with timeout(timeout_seconds):
                for incomplete_order in incomplete_orders:
                    try:
                        canceling_order_id: Optional[str] = await self._execute_cancel(
                            incomplete_order.client_order_id,
                            cancel_age
                        )
                    except Exception:
                        continue
                    if canceling_order_id is not None:
                        canceling_id_set.remove(canceling_order_id)
                        sent_cancellations.append(CancellationResult(canceling_order_id, True))
        except asyncio.CancelledError:
            raise
        except Exception:
            self.logger().network(
                "Unexpected error cancelling outdated orders.",
                exc_info=True,
                app_warning_msg=f"Failed to cancel orders on {self.chain}-{self.network}."
            )

        skipped_cancellations: List[CancellationResult] = [CancellationResult(oid, False) for oid in canceling_id_set]
        return sent_cancellations + skipped_cancellations

    def _get_gateway_instance(self) -> GatewayHttpClient:
        gateway_instance = GatewayHttpClient.get_instance(self._client_config)
        return gateway_instance<|MERGE_RESOLUTION|>--- conflicted
+++ resolved
@@ -924,16 +924,12 @@
             self._last_balance_poll_timestamp = current_tick
             local_asset_names = set(self._account_balances.keys())
             remote_asset_names = set()
-            token_list = list(self._tokens) + [self._native_currency]
+            token_list = list(self._tokens) + [self._native_currency] + connector_tokens
             resp_json: Dict[str, Any] = await self._get_gateway_instance().get_balances(
-<<<<<<< HEAD
                 chain=self.chain,
                 network=self.network,
                 address=self.address,
                 token_symbols=token_list
-=======
-                self.chain, self.network, self.address, list(self._tokens) + [self._native_currency] + connector_tokens
->>>>>>> f30ea982
             )
             for token, bal in resp_json["balances"].items():
                 self._account_available_balances[token] = Decimal(str(bal))
