#!/usr/bin/env python

import asyncio
from collections import deque
import logging
import time
from eth_account.local import LocalAccount
from typing import List, Dict, Optional, Tuple, Set, Deque

from hummingbot.client.command import __all__ as commands
from hummingbot.core.clock import Clock
from hummingbot.core.data_type.order_book_tracker import OrderBookTrackerDataSourceType
from hummingbot.core.data_type.user_stream_tracker import UserStreamTrackerDataSourceType
from hummingbot.logger import HummingbotLogger
from hummingbot.logger.application_warning import ApplicationWarning
from hummingbot.market.binance.binance_market import BinanceMarket
from hummingbot.market.bitfinex.bitfinex_market import BitfinexMarket
from hummingbot.market.bittrex.bittrex_market import BittrexMarket
from hummingbot.market.kucoin.kucoin_market import KucoinMarket
from hummingbot.market.coinbase_pro.coinbase_pro_market import CoinbaseProMarket
from hummingbot.market.ddex.ddex_market import DDEXMarket
from hummingbot.market.huobi.huobi_market import HuobiMarket
from hummingbot.market.liquid.liquid_market import LiquidMarket
from hummingbot.market.market_base import MarketBase
from hummingbot.market.paper_trade import create_paper_trade_market
from hummingbot.market.radar_relay.radar_relay_market import RadarRelayMarket
from hummingbot.market.bamboo_relay.bamboo_relay_market import BambooRelayMarket
from hummingbot.market.idex.idex_market import IDEXMarket
from hummingbot.market.dolomite.dolomite_market import DolomiteMarket
from hummingbot.market.bitcoin_com.bitcoin_com_market import BitcoinComMarket
from hummingbot.model.sql_connection_manager import SQLConnectionManager

from hummingbot.wallet.ethereum.ethereum_chain import EthereumChain
from hummingbot.wallet.ethereum.web3_wallet import Web3Wallet
from hummingbot.client.ui.keybindings import load_key_bindings
from hummingbot.client.ui.parser import load_parser, ThrowingArgumentParser
from hummingbot.client.ui.hummingbot_cli import HummingbotCLI
from hummingbot.client.ui.completer import load_completer
from hummingbot.client.errors import InvalidCommandError, ArgumentParserError
from hummingbot.client.config.in_memory_config_map import in_memory_config_map
from hummingbot.client.config.global_config_map import global_config_map
from hummingbot.client.config.config_helpers import get_erc20_token_addresses
from hummingbot.strategy.strategy_base import StrategyBase
from hummingbot.strategy.cross_exchange_market_making import CrossExchangeMarketPair

from hummingbot.core.utils.kill_switch import KillSwitch
from hummingbot.data_feed.data_feed_base import DataFeedBase
from hummingbot.notifier.notifier_base import NotifierBase
from hummingbot.notifier.telegram_notifier import TelegramNotifier
from hummingbot.strategy.market_trading_pair_tuple import MarketTradingPairTuple
from hummingbot.market.markets_recorder import MarketsRecorder


s_logger = None

MARKET_CLASSES = {
    "bamboo_relay": BambooRelayMarket,
    "binance": BinanceMarket,
    "coinbase_pro": CoinbaseProMarket,
    "ddex": DDEXMarket,
    "huobi": HuobiMarket,
    "liquid": LiquidMarket,
    "idex": IDEXMarket,
    "radar_relay": RadarRelayMarket,
    "dolomite": DolomiteMarket,
    "bittrex": BittrexMarket,
<<<<<<< HEAD
    "bitcoin_com": BitcoinComMarket,
    "bitfinex": BitfinexMarket,
=======
    "kucoin": KucoinMarket,
    "bitcoin_com": BitcoinComMarket
>>>>>>> 0e690b59
}


class HummingbotApplication(*commands):
    KILL_TIMEOUT = 10.0
    IDEX_KILL_TIMEOUT = 30.0
    APP_WARNING_EXPIRY_DURATION = 3600.0
    APP_WARNING_STATUS_LIMIT = 6

    _main_app: Optional["HummingbotApplication"] = None

    @classmethod
    def logger(cls) -> HummingbotLogger:
        global s_logger
        if s_logger is None:
            s_logger = logging.getLogger(__name__)
        return s_logger

    @classmethod
    def main_application(cls) -> "HummingbotApplication":
        if cls._main_app is None:
            cls._main_app = HummingbotApplication()
        return cls._main_app

    def __init__(self):
        self.ev_loop: asyncio.BaseEventLoop = asyncio.get_event_loop()
        self.parser: ThrowingArgumentParser = load_parser(self)
        self.app = HummingbotCLI(
            input_handler=self._handle_command, bindings=load_key_bindings(self), completer=load_completer(self)
        )

        self.acct: Optional[LocalAccount] = None
        self.markets: Dict[str, MarketBase] = {}
        self.wallet: Optional[Web3Wallet] = None
        self.strategy_task: Optional[asyncio.Task] = None
        self.strategy: Optional[StrategyBase] = None
        self.market_pair: Optional[CrossExchangeMarketPair] = None
        self.market_trading_pair_tuples: List[MarketTradingPairTuple] = []
        self.clock: Optional[Clock] = None

        self.init_time: int = int(time.time() * 1e3)
        self.start_time: Optional[int] = None
        self.assets: Optional[Set[str]] = set()
        self.starting_balances = {}
        self.placeholder_mode = False
        self.log_queue_listener: Optional[logging.handlers.QueueListener] = None
        self.data_feed: Optional[DataFeedBase] = None
        self.notifiers: List[NotifierBase] = []
        self.kill_switch: Optional[KillSwitch] = None
        self._app_warnings: Deque[ApplicationWarning] = deque()
        self._trading_required: bool = True

        self.trade_fill_db: SQLConnectionManager = SQLConnectionManager.get_trade_fills_instance()
        self.markets_recorder: Optional[MarketsRecorder] = None

    def _notify(self, msg: str):
        self.app.log(msg)
        for notifier in self.notifiers:
            notifier.add_msg_to_queue(msg)

    def _handle_command(self, raw_command: str):
        raw_command = raw_command.lower().strip()
        try:
            if self.placeholder_mode:
                pass
            else:
                args = self.parser.parse_args(args=raw_command.split())
                kwargs = vars(args)
                if not hasattr(args, "func"):
                    return
                f = args.func
                del kwargs["func"]
                f(**kwargs)
        except InvalidCommandError as e:
            self._notify("Invalid command: %s" % (str(e),))
        except ArgumentParserError as e:
            self._notify(str(e))
        except NotImplementedError:
            self._notify("Command not yet implemented. This feature is currently under development.")
        except Exception as e:
            self.logger().error(e, exc_info=True)

    async def _cancel_outstanding_orders(self) -> bool:
        success = True
        try:
            on_chain_cancel_on_exit = global_config_map.get("on_chain_cancel_on_exit").value
            bamboo_relay_use_coordinator = global_config_map.get("bamboo_relay_use_coordinator").value
            kill_timeout: float = self.KILL_TIMEOUT
            self._notify("Cancelling outstanding orders...")

            for market_name, market in self.markets.items():
                if market_name == "idex":
                    self._notify(f"IDEX cancellations may take up to {int(self.IDEX_KILL_TIMEOUT)} seconds...")
                    kill_timeout = self.IDEX_KILL_TIMEOUT
                # By default, the bot does not cancel orders on exit on Radar Relay or Bamboo Relay,
                # since all open orders will expire in a short window
                if not on_chain_cancel_on_exit and (market_name == "radar_relay" or (market_name == "bamboo_relay" and not bamboo_relay_use_coordinator)):
                    continue
                cancellation_results = await market.cancel_all(kill_timeout)
                uncancelled = list(filter(lambda cr: cr.success is False, cancellation_results))
                if len(uncancelled) > 0:
                    success = False
                    uncancelled_order_ids = list(map(lambda cr: cr.order_id, uncancelled))
                    self._notify("\nFailed to cancel the following orders on %s:\n%s" % (
                        market_name,
                        '\n'.join(uncancelled_order_ids)
                    ))
        except Exception:
            self.logger().error(f"Error canceling outstanding orders.", exc_info=True)
            success = False

        if success:
            self._notify("All outstanding orders cancelled.")
        return success

    async def run(self):
        await self.app.run()

    def add_application_warning(self, app_warning: ApplicationWarning):
        self._expire_old_application_warnings()
        self._app_warnings.append(app_warning)

    def clear_application_warning(self):
        self._app_warnings.clear()

    @staticmethod
    def _initialize_market_assets(market_name: str, trading_pairs: List[str]) -> List[Tuple[str, str]]:
        market_class: MarketBase = MARKET_CLASSES.get(market_name, MarketBase)
        market_trading_pairs: List[Tuple[str, str]] = [market_class.split_trading_pair(trading_pair) for trading_pair in trading_pairs]
        return market_trading_pairs

    @staticmethod
    def _convert_to_exchange_trading_pair(market_name: str, hb_trading_pair: List[str]) -> List[str]:
        market_class: MarketBase = MARKET_CLASSES.get(market_name, MarketBase)
        return [market_class.convert_to_exchange_trading_pair(trading_pair) for trading_pair in hb_trading_pair]

    def _initialize_wallet(self, token_trading_pairs: List[str]):
        ethereum_rpc_url = global_config_map.get("ethereum_rpc_url").value
        erc20_token_addresses = get_erc20_token_addresses(token_trading_pairs)

        if self.acct is not None:
            chain_name: str = global_config_map.get("ethereum_chain_name").value
            self.wallet: Web3Wallet = Web3Wallet(
                private_key=self.acct.privateKey,
                backend_urls=[ethereum_rpc_url],
                erc20_token_addresses=erc20_token_addresses,
                chain=getattr(EthereumChain, chain_name),
            )

    def _initialize_markets(self, market_names: List[Tuple[str, List[str]]]):
        ethereum_rpc_url = global_config_map.get("ethereum_rpc_url").value

        # aggregate trading_pairs if there are duplicate markets
        market_trading_pairs_map = {}
        for market_name, trading_pairs in market_names:
            if market_name not in market_trading_pairs_map:
                market_trading_pairs_map[market_name] = []
            market_class: MarketBase = MARKET_CLASSES.get(market_name, MarketBase)
            for trading_pair in trading_pairs:
                exchange_trading_pair: str = market_class.convert_to_exchange_trading_pair(trading_pair)
                market_trading_pairs_map[market_name].append(exchange_trading_pair)

        for market_name, trading_pairs in market_trading_pairs_map.items():
            if global_config_map.get("paper_trade_enabled").value:
                self._notify(f"\nPaper trade is enabled for market {market_name}")
                try:
                    market = create_paper_trade_market(market_name, trading_pairs)
                except Exception:
                    raise
                paper_trade_account_balance = global_config_map.get("paper_trade_account_balance").value
                for asset, balance in paper_trade_account_balance:
                    market.set_balance(asset, balance)

            elif market_name == "ddex":
                assert self.wallet is not None
                market = DDEXMarket(
                    wallet=self.wallet,
                    ethereum_rpc_url=ethereum_rpc_url,
                    order_book_tracker_data_source_type=OrderBookTrackerDataSourceType.EXCHANGE_API,
                    trading_pairs=trading_pairs,
                    trading_required=self._trading_required,
                )

            elif market_name == "idex":
                assert self.wallet is not None
                idex_api_key: str = global_config_map.get("idex_api_key").value
                try:
                    market = IDEXMarket(
                        idex_api_key=idex_api_key,
                        wallet=self.wallet,
                        ethereum_rpc_url=ethereum_rpc_url,
                        order_book_tracker_data_source_type=OrderBookTrackerDataSourceType.EXCHANGE_API,
                        trading_pairs=trading_pairs,
                        trading_required=self._trading_required,
                    )
                except Exception as e:
                    self.logger().error(str(e))

            elif market_name == "binance":
                binance_api_key = global_config_map.get("binance_api_key").value
                binance_api_secret = global_config_map.get("binance_api_secret").value
                market = BinanceMarket(
                    binance_api_key,
                    binance_api_secret,
                    order_book_tracker_data_source_type=OrderBookTrackerDataSourceType.EXCHANGE_API,
                    trading_pairs=trading_pairs,
                    trading_required=self._trading_required,
                )

            elif market_name == "radar_relay":
                assert self.wallet is not None
                market = RadarRelayMarket(
                    wallet=self.wallet,
                    ethereum_rpc_url=ethereum_rpc_url,
                    trading_pairs=trading_pairs,
                    trading_required=self._trading_required,
                )

            elif market_name == "bamboo_relay":
                assert self.wallet is not None
                use_coordinator = global_config_map.get("bamboo_relay_use_coordinator").value
                pre_emptive_soft_cancels = global_config_map.get("bamboo_relay_pre_emptive_soft_cancels").value
                market = BambooRelayMarket(
                    wallet=self.wallet,
                    ethereum_rpc_url=ethereum_rpc_url,
                    trading_pairs=trading_pairs,
                    use_coordinator=use_coordinator,
                    pre_emptive_soft_cancels=pre_emptive_soft_cancels,
                    trading_required=self._trading_required,
                )

            elif market_name == "coinbase_pro":
                coinbase_pro_api_key = global_config_map.get("coinbase_pro_api_key").value
                coinbase_pro_secret_key = global_config_map.get("coinbase_pro_secret_key").value
                coinbase_pro_passphrase = global_config_map.get("coinbase_pro_passphrase").value

                market = CoinbaseProMarket(coinbase_pro_api_key,
                                           coinbase_pro_secret_key,
                                           coinbase_pro_passphrase,
                                           trading_pairs=trading_pairs,
                                           trading_required=self._trading_required)
            elif market_name == "huobi":
                huobi_api_key = global_config_map.get("huobi_api_key").value
                huobi_secret_key = global_config_map.get("huobi_secret_key").value
                market = HuobiMarket(huobi_api_key,
                                     huobi_secret_key,
                                     order_book_tracker_data_source_type=OrderBookTrackerDataSourceType.EXCHANGE_API,
                                     trading_pairs=trading_pairs,
                                     trading_required=self._trading_required)
            elif market_name == "liquid":
                liquid_api_key = global_config_map.get("liquid_api_key").value
                liquid_secret_key = global_config_map.get("liquid_secret_key").value

                market = LiquidMarket(liquid_api_key,
                                      liquid_secret_key,
                                      order_book_tracker_data_source_type=OrderBookTrackerDataSourceType.EXCHANGE_API,
                                      user_stream_tracker_data_source_type=UserStreamTrackerDataSourceType.EXCHANGE_API,
                                      trading_pairs=trading_pairs,
                                      trading_required=self._trading_required)
            elif market_name == "dolomite":
                assert self.wallet is not None
                is_test_net: bool = global_config_map.get("ethereum_chain_name").value == "DOLOMITE_TEST"
                market = DolomiteMarket(
                    wallet=self.wallet,
                    ethereum_rpc_url=ethereum_rpc_url,
                    order_book_tracker_data_source_type=OrderBookTrackerDataSourceType.EXCHANGE_API,
                    trading_pairs=trading_pairs,
                    isTestNet=is_test_net,
                    trading_required=self._trading_required,
                )
            elif market_name == "bittrex":
                bittrex_api_key = global_config_map.get("bittrex_api_key").value
                bittrex_secret_key = global_config_map.get("bittrex_secret_key").value
                market = BittrexMarket(bittrex_api_key,
                                       bittrex_secret_key,
                                       order_book_tracker_data_source_type=OrderBookTrackerDataSourceType.EXCHANGE_API,
                                       trading_pairs=trading_pairs,
                                       trading_required=self._trading_required)
            elif market_name == "kucoin":
                kucoin_api_key = global_config_map.get("kucoin_api_key").value
                kucoin_secret_key = global_config_map.get("kucoin_secret_key").value
                kucoin_passphrase = global_config_map.get("kucoin_passphrase").value
                market = KucoinMarket(kucoin_api_key,
                                       kucoin_passphrase,
                                       kucoin_secret_key,
                                       order_book_tracker_data_source_type=OrderBookTrackerDataSourceType.EXCHANGE_API,
                                       trading_pairs=trading_pairs,
                                       trading_required=self._trading_required)
            elif market_name == "bitcoin_com":
                bitcoin_com_api_key = global_config_map.get("bitcoin_com_api_key").value
                bitcoin_com_secret_key = global_config_map.get("bitcoin_com_secret_key").value
                market = BitcoinComMarket(bitcoin_com_api_key,
                                          bitcoin_com_secret_key,
                                          order_book_tracker_data_source_type=OrderBookTrackerDataSourceType.EXCHANGE_API,
                                          trading_pairs=trading_pairs,
                                          trading_required=self._trading_required)
            elif market_name == "bitfinex":
                bitfinex_api_key = global_config_map.get("bitfinex_api_key").value
                bitfinex_secret_key = global_config_map.get("bitfinex_secret_key").value
                market = BitfinexMarket(bitfinex_api_key,
                                        bitfinex_secret_key,
                                        order_book_tracker_data_source_type=OrderBookTrackerDataSourceType.EXCHANGE_API,
                                        trading_pairs=trading_pairs,
                                        trading_required=self._trading_required)
            else:
                raise ValueError(f"Market name {market_name} is invalid.")

            self.markets[market_name]: MarketBase = market

        self.markets_recorder = MarketsRecorder(
            self.trade_fill_db,
            list(self.markets.values()),
            in_memory_config_map.get("strategy_file_path").value,
            in_memory_config_map.get("strategy").value,
        )
        self.markets_recorder.start()

    def _initialize_notifiers(self):
        if global_config_map.get("telegram_enabled").value:
            # TODO: refactor to use single instance
            if not any([isinstance(n, TelegramNotifier) for n in self.notifiers]):
                self.notifiers.append(
                    TelegramNotifier(
                        token=global_config_map["telegram_token"].value,
                        chat_id=global_config_map["telegram_chat_id"].value,
                        hb=self,
                    )
                )
        for notifier in self.notifiers:
            notifier.start()<|MERGE_RESOLUTION|>--- conflicted
+++ resolved
@@ -64,13 +64,9 @@
     "radar_relay": RadarRelayMarket,
     "dolomite": DolomiteMarket,
     "bittrex": BittrexMarket,
-<<<<<<< HEAD
+    "kucoin": KucoinMarket,
     "bitcoin_com": BitcoinComMarket,
     "bitfinex": BitfinexMarket,
-=======
-    "kucoin": KucoinMarket,
-    "bitcoin_com": BitcoinComMarket
->>>>>>> 0e690b59
 }
 
 
@@ -354,11 +350,11 @@
                 kucoin_secret_key = global_config_map.get("kucoin_secret_key").value
                 kucoin_passphrase = global_config_map.get("kucoin_passphrase").value
                 market = KucoinMarket(kucoin_api_key,
-                                       kucoin_passphrase,
-                                       kucoin_secret_key,
-                                       order_book_tracker_data_source_type=OrderBookTrackerDataSourceType.EXCHANGE_API,
-                                       trading_pairs=trading_pairs,
-                                       trading_required=self._trading_required)
+                                      kucoin_passphrase,
+                                      kucoin_secret_key,
+                                      order_book_tracker_data_source_type=OrderBookTrackerDataSourceType.EXCHANGE_API,
+                                      trading_pairs=trading_pairs,
+                                      trading_required=self._trading_required)
             elif market_name == "bitcoin_com":
                 bitcoin_com_api_key = global_config_map.get("bitcoin_com_api_key").value
                 bitcoin_com_secret_key = global_config_map.get("bitcoin_com_secret_key").value
