import random
from typing import Callable
from decimal import Decimal
from hummingbot.client.config.config_var import ConfigVar
from hummingbot.client.settings import (
    required_exchanges,
    DEXES,
    DEFAULT_KEY_FILE_PATH,
    DEFAULT_LOG_FILE_PATH,
)
from hummingbot.client.config.config_validators import (
    validate_bool,
    validate_decimal
)


def generate_client_id() -> str:
    vals = [random.choice(range(0, 256)) for i in range(0, 20)]
    return "".join([f"{val:02x}" for val in vals])


# Required conditions
def paper_trade_disabled():
    return global_config_map.get("paper_trade_enabled").value is False


def using_exchange(exchange: str) -> Callable:
    return lambda: paper_trade_disabled() and exchange in required_exchanges


def using_wallet() -> bool:
    return paper_trade_disabled() and any([e in DEXES for e in required_exchanges])


def using_bamboo_coordinator_mode() -> bool:
    return global_config_map.get("bamboo_relay_use_coordinator").value


MIN_QUOTE_ORDER_AMOUNTS = [["BTC", 0.0011],
                           ["ETH", 0.05],
                           ["USD", 11],
                           ["BNB", 0.5]]

# Main global config store
global_config_map = {
    # The variables below are usually not prompted during setup process
    "client_id":
        ConfigVar(key="client_id",
                  prompt=None,
                  required_if=lambda: False,
                  default=generate_client_id()),
    "log_level":
        ConfigVar(key="log_level",
                  prompt=None,
                  required_if=lambda: False,
                  default="INFO"),
    "debug_console":
        ConfigVar(key="debug_console",
                  prompt=None,
                  type_str="bool",
                  required_if=lambda: False,
                  default=False),
    "strategy_report_interval":
        ConfigVar(key="strategy_report_interval",
                  prompt=None,
                  type_str="float",
                  required_if=lambda: False,
                  default=900),
    "logger_override_whitelist":
        ConfigVar(key="logger_override_whitelist",
                  prompt=None,
                  required_if=lambda: False,
                  default=["hummingbot.strategy",
                           "hummingbot.market",
                           "hummingbot.wallet",
                           "conf"
                           ],
                  type_str="list"),
    "key_file_path":
        ConfigVar(key="key_file_path",
                  prompt=f"Where would you like to save your private key file? "
                         f"(default '{DEFAULT_KEY_FILE_PATH}') >>> ",
                  required_if=lambda: False,
                  default=DEFAULT_KEY_FILE_PATH),
    "log_file_path":
        ConfigVar(key="log_file_path",
                  prompt=f"Where would you like to save your logs? (default '{DEFAULT_LOG_FILE_PATH}') >>> ",
                  required_if=lambda: False,
                  default=DEFAULT_LOG_FILE_PATH),

    # Required by chosen CEXes or DEXes
    "paper_trade_enabled":
        ConfigVar(key="paper_trade_enabled",
                  prompt="Enable paper trading mode (Yes/No) ? >>> ",
                  type_str="bool",
                  default=False,
                  required_if=lambda: True,
                  validator=validate_bool),
    "paper_trade_account_balance":
        ConfigVar(key="paper_trade_account_balance",
                  prompt="Enter paper trade balance settings (Input must be valid json: "
                         "e.g. [[\"ETH\", 10.0], [\"USDC\", 100]]) >>> ",
                  required_if=lambda: False,
                  type_str="json",
                  default=[["USDT", 3000],
                           ["ONE", 1000],
                           ["BTC", 1],
                           ["ETH", 10],
                           ["WETH", 10],
                           ["USDC", 3000],
                           ["TUSD", 3000],
                           ["PAX", 3000]]),
    "binance_api_key":
        ConfigVar(key="binance_api_key",
                  prompt="Enter your Binance API key >>> ",
                  required_if=using_exchange("binance"),
                  is_secure=True,
                  is_connect_key=True),
    "binance_api_secret":
        ConfigVar(key="binance_api_secret",
                  prompt="Enter your Binance API secret >>> ",
                  required_if=using_exchange("binance"),
                  is_secure=True,
                  is_connect_key=True),
    "coinbase_pro_api_key":
        ConfigVar(key="coinbase_pro_api_key",
                  prompt="Enter your Coinbase API key >>> ",
                  required_if=using_exchange("coinbase_pro"),
                  is_secure=True,
                  is_connect_key=True),
    "coinbase_pro_secret_key":
        ConfigVar(key="coinbase_pro_secret_key",
                  prompt="Enter your Coinbase secret key >>> ",
                  required_if=using_exchange("coinbase_pro"),
                  is_secure=True,
                  is_connect_key=True),
    "coinbase_pro_passphrase":
        ConfigVar(key="coinbase_pro_passphrase",
                  prompt="Enter your Coinbase passphrase >>> ",
                  required_if=using_exchange("coinbase_pro"),
                  is_secure=True,
                  is_connect_key=True),
    "huobi_api_key":
        ConfigVar(key="huobi_api_key",
                  prompt="Enter your Huobi API key >>> ",
                  required_if=using_exchange("huobi"),
                  is_secure=True,
                  is_connect_key=True),
    "huobi_secret_key":
        ConfigVar(key="huobi_secret_key",
                  prompt="Enter your Huobi secret key >>> ",
                  required_if=using_exchange("huobi"),
                  is_secure=True,
                  is_connect_key=True),
    "liquid_api_key":
        ConfigVar(key="liquid_api_key",
                  prompt="Enter your Liquid API key >>> ",
                  required_if=using_exchange("liquid"),
                  is_secure=True,
                  is_connect_key=True),
    "liquid_secret_key":
        ConfigVar(key="liquid_secret_key",
                  prompt="Enter your Liquid secret key >>> ",
                  required_if=using_exchange("liquid"),
                  is_secure=True,
                  is_connect_key=True),
    "bamboo_relay_use_coordinator":
        ConfigVar(key="bamboo_relay_use_coordinator",
                  prompt="Would you like to use the Bamboo Relay Coordinator? (Yes/No) >>> ",
                  required_if=lambda: False,
                  type_str="bool",
                  default=False,
                  validator=validate_bool),
    "bamboo_relay_pre_emptive_soft_cancels":
        ConfigVar(key="bamboo_relay_pre_emptive_soft_cancels",
                  prompt="Would you like to pre-emptively soft cancel orders? (Yes/No) >>> ",
                  required_if=lambda: False,
                  type_str="bool",
                  default=False,
                  validator=validate_bool),
    "bittrex_api_key":
        ConfigVar(key="bittrex_api_key",
                  prompt="Enter your Bittrex API key >>> ",
                  required_if=using_exchange("bittrex"),
                  is_secure=True,
                  is_connect_key=True),
    "bittrex_secret_key":
        ConfigVar(key="bittrex_secret_key",
                  prompt="Enter your Bittrex secret key >>> ",
                  required_if=using_exchange("bittrex"),
                  is_secure=True,
                  is_connect_key=True),
    "kucoin_api_key":
        ConfigVar(key="kucoin_api_key",
                  prompt="Enter your KuCoin API key >>> ",
                  required_if=using_exchange("kucoin"),
                  is_secure=True,
                  is_connect_key=True),
    "kucoin_secret_key":
        ConfigVar(key="kucoin_secret_key",
                  prompt="Enter your KuCoin secret key >>> ",
                  required_if=using_exchange("kucoin"),
                  is_secure=True,
                  is_connect_key=True),
    "kucoin_passphrase":
        ConfigVar(key="kucoin_passphrase",
                  prompt="Enter your KuCoin passphrase >>> ",
                  required_if=using_exchange("kucoin"),
                  is_secure=True,
                  is_connect_key=True),
    "bitcoin_com_api_key":
        ConfigVar(key="bitcoin_com_api_key",
                  prompt="Enter your bitcoin_com API key >>> ",
                  required_if=using_exchange("bitcoin_com"),
                  is_secure=True,
                  is_connect_key=True),
    "bitcoin_com_secret_key":
        ConfigVar(key="bitcoin_com_secret_key",
                  prompt="Enter your bitcoin_com secret key >>> ",
                  required_if=using_exchange("bitcoin_com"),
                  is_secure=True,
                  is_connect_key=True),
<<<<<<< HEAD
    "bitfinex_api_key":
        ConfigVar(key="bitfinex_api_key",
                  prompt="Enter your Bitfinex API key >>> ",
                  required_if=using_exchange("bitfinex"),
                  is_secure=True,
                  is_connect_key=True),
    "bitfinex_secret_key":
        ConfigVar(key="bitfinex_secret_key",
                  prompt="Enter your Bitfinex secret key >>> ",
                  required_if=using_exchange("bitfinex"),
=======
    "eterbase_api_key":
        ConfigVar(key="eterbase_api_key",
                  prompt="Enter your Eterbase API key >>> ",
                  required_if=using_exchange("eterbase"),
                  is_secure=True,
                  is_connect_key=True),
    "eterbase_secret_key":
        ConfigVar(key="eterbase_secret_key",
                  prompt="Enter your Eterbase secret key >>> ",
                  required_if=using_exchange("eterbase"),
                  is_secure=True,
                  is_connect_key=True),
    "eterbase_account":
        ConfigVar(key="eterbase_account",
                  prompt="Enter your Eterbase account >>> ",
                  required_if=using_exchange("eterbase"),
>>>>>>> fdafa433
                  is_secure=True,
                  is_connect_key=True),
    "kraken_api_key":
        ConfigVar(key="kraken_api_key",
                  prompt="Enter your Kraken API key >>> ",
                  required_if=using_exchange("kraken"),
                  is_secure=True,
                  is_connect_key=True),
    "kraken_secret_key":
        ConfigVar(key="kraken_secret_key",
                  prompt="Enter your Kraken secret key >>> ",
                  required_if=using_exchange("kraken"),
                  is_secure=True,
                  is_connect_key=True),
    "celo_address":
        ConfigVar(key="celo_address",
                  prompt="Enter your Celo account address >>> ",
                  type_str="str",
                  required_if=lambda: False,
                  is_connect_key=True),
    "celo_password":
        ConfigVar(key="celo_password",
                  prompt="Enter your Celo account password >>> ",
                  type_str="str",
                  required_if=lambda: global_config_map["celo_address"].value is not None,
                  is_secure=True,
                  is_connect_key=True),
    "ethereum_wallet":
        ConfigVar(key="ethereum_wallet",
                  prompt="Enter your wallet private key >>> ",
                  type_str="str",
                  required_if=lambda: False,
                  is_connect_key=True),
    "ethereum_rpc_url":
        ConfigVar(key="ethereum_rpc_url",
                  prompt="Which Ethereum node would you like your client to connect to? >>> ",
                  required_if=lambda: global_config_map["ethereum_wallet"].value is not None,
                  is_connect_key=True),
    "ethereum_rpc_ws_url":
        ConfigVar(key="ethereum_rpc_ws_url",
                  prompt="Enter the Websocket Address of your Ethereum Node >>> ",
                  required_if=lambda: global_config_map["ethereum_rpc_url"].value is not None,
                  is_connect_key=True),
    "ethereum_chain_name":
        ConfigVar(key="ethereum_chain_name",
                  prompt="What is your preferred ethereum chain name? >>> ",
                  type_str="str",
                  required_if=lambda: False,
                  default="MAIN_NET"),
    "ethereum_token_overrides":
        ConfigVar(key="ethereum_token_overrides",
                  prompt="What is your preferred ethereum token overrides? >>> ",
                  type_str="json",
                  required_if=lambda: False,
                  default={}),
    # Whether or not to invoke cancel_all on exit if marketing making on a open order book DEX (e.g. Radar Relay)
    "on_chain_cancel_on_exit":
        ConfigVar(key="on_chain_cancel_on_exit",
                  prompt="Would you like to cancel transactions on chain if using an open order books exchanges? >>> ",
                  required_if=lambda: False,
                  type_str="bool",
                  default=False),
    "kill_switch_enabled":
        ConfigVar(key="kill_switch_enabled",
                  prompt="Would you like to enable the kill switch? (Yes/No) >>> ",
                  required_if=paper_trade_disabled,
                  type_str="bool",
                  default=False,
                  validator=validate_bool),
    "kill_switch_rate":
        ConfigVar(key="kill_switch_rate",
                  prompt="At what profit/loss rate would you like the bot to stop? "
                         "(e.g. -5 equals 5 percent loss) >>> ",
                  type_str="decimal",
                  default=-100,
                  validator=lambda v: validate_decimal(v, Decimal(-100), Decimal(100)),
                  required_if=lambda: global_config_map["kill_switch_enabled"].value),
    "telegram_enabled":
        ConfigVar(key="telegram_enabled",
                  prompt="Would you like to enable telegram? >>> ",
                  type_str="bool",
                  default=False,
                  required_if=lambda: False),
    "telegram_token":
        ConfigVar(key="telegram_token",
                  prompt="What is your telegram token? >>> ",
                  required_if=lambda: False),
    "telegram_chat_id":
        ConfigVar(key="telegram_chat_id",
                  prompt="What is your telegram chat id? >>> ",
                  required_if=lambda: False),
    "send_error_logs":
        ConfigVar(key="send_error_logs",
                  prompt="Would you like to send error logs to hummingbot? (Yes/No) >>> ",
                  type_str="bool",
                  default=True),
    "min_quote_order_amount":
        ConfigVar(key="min_quote_order_amount",
                  prompt=None,
                  required_if=lambda: False,
                  type_str="json",
                  default=MIN_QUOTE_ORDER_AMOUNTS),
    # Database options
    "db_engine":
        ConfigVar(key="db_engine",
                  prompt="Please enter database engine you want to use (reference: https://docs.sqlalchemy.org/en/13/dialects/) >>> ",
                  type_str="str",
                  required_if=lambda: False,
                  default="sqlite"),
    "db_host":
        ConfigVar(key="db_host",
                  prompt="Please enter your DB host address >>> ",
                  type_str="str",
                  required_if=lambda: global_config_map.get("db_engine").value != "sqlite",
                  default="127.0.0.1"),
    "db_port":
        ConfigVar(key="db_port",
                  prompt="Please enter your DB port >>> ",
                  type_str="str",
                  required_if=lambda: global_config_map.get("db_engine").value != "sqlite",
                  default="3306"),
    "db_username":
        ConfigVar(key="db_username",
                  prompt="Please enter your DB username >>> ",
                  type_str="str",
                  required_if=lambda: global_config_map.get("db_engine").value != "sqlite",
                  default="username"),
    "db_password":
        ConfigVar(key="db_password",
                  prompt="Please enter your DB password >>> ",
                  type_str="str",
                  required_if=lambda: global_config_map.get("db_engine").value != "sqlite",
                  default="password"),
    "db_name":
        ConfigVar(key="db_name",
                  prompt="Please enter your the name of your DB >>> ",
                  type_str="str",
                  required_if=lambda: global_config_map.get("db_engine").value != "sqlite",
                  default="dbname"),
    "0x_active_cancels":
        ConfigVar(key="0x_active_cancels",
                  prompt="Enable active order cancellations for 0x exchanges (warning: this costs gas)?  >>> ",
                  type_str="bool",
                  default=False,
                  validator=validate_bool),
    "script_enabled":
        ConfigVar(key="script_enabled",
                  prompt="Would you like to enable script feature? (Yes/No) >>> ",
                  type_str="bool",
                  default=False,
                  validator=validate_bool),
    "script_file_path":
        ConfigVar(key="script_file_path",
                  prompt='Enter path to your script file >>> ',
                  type_str="str",
                  required_if=lambda: global_config_map["script_enabled"].value),
}<|MERGE_RESOLUTION|>--- conflicted
+++ resolved
@@ -220,7 +220,6 @@
                   required_if=using_exchange("bitcoin_com"),
                   is_secure=True,
                   is_connect_key=True),
-<<<<<<< HEAD
     "bitfinex_api_key":
         ConfigVar(key="bitfinex_api_key",
                   prompt="Enter your Bitfinex API key >>> ",
@@ -231,7 +230,8 @@
         ConfigVar(key="bitfinex_secret_key",
                   prompt="Enter your Bitfinex secret key >>> ",
                   required_if=using_exchange("bitfinex"),
-=======
+                  is_secure=True,
+                  is_connect_key=True),
     "eterbase_api_key":
         ConfigVar(key="eterbase_api_key",
                   prompt="Enter your Eterbase API key >>> ",
@@ -248,7 +248,6 @@
         ConfigVar(key="eterbase_account",
                   prompt="Enter your Eterbase account >>> ",
                   required_if=using_exchange("eterbase"),
->>>>>>> fdafa433
                   is_secure=True,
                   is_connect_key=True),
     "kraken_api_key":
