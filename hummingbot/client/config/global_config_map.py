--- conflicted
+++ resolved
@@ -303,9 +303,7 @@
                   prompt=None,
                   required_if=lambda: False,
                   type_str="json",
-<<<<<<< HEAD
-                  default=MIN_QUOTE_ORDER_AMOUNTS,
-                  migration_default=MIN_QUOTE_ORDER_AMOUNTS),
+                  default=MIN_QUOTE_ORDER_AMOUNTS),
     # Database options
     "db_engine":
         ConfigVar(key="db_engine",
@@ -343,7 +341,4 @@
                   type_str="str",
                   required_if=lambda: any([x in global_config_map.get("db_engine").value for x in ["oracle", "postgres", "mysql", "mssql"]]),
                   default="dbname"),
-=======
-                  default=MIN_QUOTE_ORDER_AMOUNTS),
->>>>>>> b034e8c2
 }